# -*- coding: utf-8 -*-

"""Supports the Ion Velocity Meter (IVM)
onboard the Ionospheric Connections (ICON) Explorer.

Parameters
----------
platform : string
    'icon'
name : string
    'ivm'
tag : string
    None supported
sat_id : string
    'a' or 'b'

Warnings
--------
- No download routine as ICON has not yet been launched
- Data not yet publicly available

Example
-------
<<<<<<< HEAD
import pysat
ivm = pysat.Instrument('icon', 'ivm', sat_id='a', tag='level_2',
                       clean_level='clean')
ivm.download(pysat.datetime(2019, 1, 30), pysat.datetime(2019, 12, 31))
ivm.load(2017,363)
=======
    import pysat
    ivm = pysat.Instrument('icon', 'ivm', sat_id='a', tag='level_2',
                           clean_level='clean')
    ivm.download(dt.datetime(2019, 1, 30), dt.datetime(2019, 12, 31))
    ivm.load(2017,363)
>>>>>>> a53eb930

Author
------
R. A. Stoneback

"""

from __future__ import print_function
from __future__ import absolute_import

import datetime as dt
import functools
import numpy as np
import pandas as pds
import warnings

import pysat
from pysat.instruments.methods import nasa_cdaweb as cdw

import logging
logger = logging.getLogger(__name__)


platform = 'icon'
name = 'ivm'
tags = {'level_2': 'Level 2 public geophysical data'}
# dictionary of sat_ids ad tags supported by each
sat_ids = {'a': ['level_2'],
           'b': ['level_2']}
_test_dates = {'a': {'level_2': dt.datetime(2018, 1, 1)},
               'b': {'level_2': dt.datetime(2018, 1, 1)}}
_test_download = {'a': {kk: False for kk in tags.keys()},
                  'b': {kk: False for kk in tags.keys()}}


def init(self):
    """Initializes the Instrument object with instrument specific values.

    Runs once upon instantiation.

    Parameters
    -----------
    inst : (pysat.Instrument)
        Instrument class object

    Returns
    --------
    Void : (NoneType)
        modified in-place, as desired.

    """

    logger.info("Mission acknowledgements and data restrictions will be printed " +
          "here when available.")

    pass


def default(inst):
    """Default routine to be applied when loading data.

    Parameters
    -----------
    inst : (pysat.Instrument)
        Instrument class object

    Note
    ----
        Removes ICON preamble on variable names.

    """

    remove_icon_names(inst)


def load(fnames, tag=None, sat_id=None):
    """Loads ICON IVM data using pysat into pandas.

    This routine is called as needed by pysat. It is not intended
    for direct user interaction.

    Parameters
    ----------
    fnames : array-like
        iterable of filename strings, full path, to data files to be loaded.
        This input is nominally provided by pysat itself.
    tag : string
        tag name used to identify particular data set to be loaded.
        This input is nominally provided by pysat itself.
    sat_id : string
        Satellite ID used to identify particular data set to be loaded.
        This input is nominally provided by pysat itself.
    **kwargs : extra keywords
        Passthrough for additional keyword arguments specified when
        instantiating an Instrument object. These additional keywords
        are passed through to this routine by pysat.

    Returns
    -------
    data, metadata
        Data and Metadata are formatted for pysat. Data is a pandas
        DataFrame while metadata is a pysat.Meta instance.

    Note
    ----
    Any additional keyword arguments passed to pysat.Instrument
    upon instantiation are passed along to this routine.

    Examples
    --------
    ::
        inst = pysat.Instrument('icon', 'ivm', sat_id='a', tag='level_2')
        inst.load(2019,1)

    """

    return pysat.utils.load_netcdf4(fnames, epoch_name='Epoch',
                                    units_label='Units',
                                    name_label='Long_Name',
                                    notes_label='Var_Notes',
                                    desc_label='CatDesc',
                                    plot_label='FieldNam',
                                    axis_label='LablAxis',
                                    scale_label='ScaleTyp',
                                    min_label='ValidMin',
                                    max_label='ValidMax',
                                    fill_label='FillVal')


def list_files(tag=None, sat_id=None, data_path=None, format_str=None):
    """Produce a list of files corresponding to ICON IVM.

    This routine is invoked by pysat and is not intended for direct use by
    the end user.

    Multiple data levels may be supported via the 'tag' input string.
    Currently defaults to level-2 data, or L2 in the filename.

    Parameters
    ----------
    tag : string ('')
        tag name used to identify particular data set to be loaded.
        This input is nominally provided by pysat itself.
    sat_id : string ('')
        Satellite ID used to identify particular data set to be loaded.
        This input is nominally provided by pysat itself.
    data_path : string
        Full path to directory containing files to be loaded. This
        is provided by pysat. The user may specify their own data path
        at Instrument instantiation and it will appear here.
    format_str : string (None)
        String template used to parse the datasets filenames. If a user
        supplies a template string at Instrument instantiation
        then it will appear here, otherwise defaults to None.

    Returns
    -------
    pandas.Series
        Series of filename strings, including the path, indexed by datetime.

    Examples
    --------
    ::
        If a filename is SPORT_L2_IVM_2019-01-01_v01r0000.NC then the template
        is 'SPORT_L2_IVM_{year:04d}-{month:02d}-{day:02d}_' +
        'v{version:02d}r{revision:04d}.NC'

    Note
    ----
    The returned Series should not have any duplicate datetimes. If there are
    multiple versions of a file the most recent version should be kept and the
    rest discarded. This routine uses the pysat.Files.from_os constructor, thus
    the returned files are up to pysat specifications.

    """

    desc = None
    tag = 'level_2'
    if tag == 'level_1':
        code = 'L1'
        desc = None
    elif tag == 'level_2':
        code = 'L2'
        desc = None
    else:
        raise ValueError('Unsupported tag supplied: ' + tag)

    if format_str is None:
        format_str = 'ICON_'+code+'_IVM-'+sat_id.upper()
        if desc is not None:
            format_str += '_' + desc + '_'
        format_str += '_{year:4d}-{month:02d}-{day:02d}'
        format_str += '_v{version:02d}r{revision:03d}.NC'

    return pysat.Files.from_os(data_path=data_path,
                               format_str=format_str)


def download(date_array, tag, sat_id, data_path=None, user=None,
             password=None):
    """Will download data for ICON IVM, after successful launch and operations.

    Parameters
    ----------
    date_array : array-like
        list of datetimes to download data for. The sequence of dates need not
        be contiguous.
    tag : string ('')
        Tag identifier used for particular dataset. This input is provided by
        pysat.
    sat_id : string  ('')
        Satellite ID string identifier used for particular dataset. This input
        is provided by pysat.
    data_path : string (None)
        Path to directory to download data to.
    user : string (None)
        User string input used for download. Provided by user and passed via
        pysat. If an account is required for dowloads this routine here must
        error if user not supplied.
    password : string (None)
        Password for data download.
    **kwargs : dict
        Additional keywords supplied by user when invoking the download
        routine attached to a pysat.Instrument object are passed to this
        routine via kwargs.

    Returns
    --------
    Void : (NoneType)
        Downloads data to disk.


    """

    warnings.warn("Downloads aren't yet available.")

    return


def clean(inst, clean_level=None):
    """Provides data cleaning based upon clean_level.

    clean_level is set upon Instrument instantiation to
    one of the following:

    'Clean'
    'Dusty'
    'Dirty'
    'None'

    Routine is called by pysat, and not by the end user directly.

    Parameters
    -----------
    inst : (pysat.Instrument)
        Instrument class object, whose attribute clean_level is used to return
        the desired level of data selectivity.

    Returns
    --------
    Void : (NoneType)
        data in inst is modified in-place.

    Note
    ----
        Supports 'clean', 'dusty', 'dirty', 'none'

    """

    if clean_level != 'none':
        warnings.warn("Cleaning actions for ICON IVM are not yet defined.")
    return


def remove_icon_names(inst, target=None):
    """Removes leading text on ICON project variable names

    Parameters
    ----------
    inst : pysat.Instrument
        ICON associated pysat.Instrument object
    target : str
        Leading string to remove. If none supplied,
        ICON project standards are used to identify and remove
        leading text

    Returns
    -------
    None
        Modifies Instrument object in place


    """

    if target is None:
        lev = inst.tag
        if lev == 'level_2':
            lev = 'L2'
        elif lev == 'level_0':
            lev = 'L0'
        elif lev == 'level_0p':
            lev = 'L0P'
        elif lev == 'level_1.5':
            lev = 'L1-5'
        elif lev == 'level_1':
            lev = 'L1'
        else:
            raise ValueError('Uknown ICON data level')

        # get instrument code
        sid = inst.sat_id.lower()
        if sid == 'a':
            sid = 'IVM_A'
        elif sid == 'b':
            sid = 'IVM_B'
        else:
            raise ValueError('Unknown ICON satellite ID')
        prepend_str = '_'.join(('ICON', lev, sid)) + '_'
    else:
        prepend_str = target

    inst.data.rename(columns=lambda x: x.split(prepend_str)[-1], inplace=True)
    inst.meta.data.rename(index=lambda x: x.split(prepend_str)[-1],
                          inplace=True)
    orig_keys = inst.meta.keys_nD()
    for keynd in orig_keys:
        new_key = keynd.split(prepend_str)[-1]
        new_meta = inst.meta.pop(keynd)
        new_meta.data.rename(index=lambda x: x.split(prepend_str)[-1],
                             inplace=True)
        inst.meta[new_key] = new_meta

    return<|MERGE_RESOLUTION|>--- conflicted
+++ resolved
@@ -21,19 +21,11 @@
 
 Example
 -------
-<<<<<<< HEAD
-import pysat
-ivm = pysat.Instrument('icon', 'ivm', sat_id='a', tag='level_2',
-                       clean_level='clean')
-ivm.download(pysat.datetime(2019, 1, 30), pysat.datetime(2019, 12, 31))
-ivm.load(2017,363)
-=======
     import pysat
     ivm = pysat.Instrument('icon', 'ivm', sat_id='a', tag='level_2',
                            clean_level='clean')
     ivm.download(dt.datetime(2019, 1, 30), dt.datetime(2019, 12, 31))
     ivm.load(2017,363)
->>>>>>> a53eb930
 
 Author
 ------
