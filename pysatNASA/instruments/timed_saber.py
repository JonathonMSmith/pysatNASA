# -*- coding: utf-8 -*-
"""Supports the Sounding of the Atmosphere using Broadband Emission Radiometry
(SABER) instrument on the Thermosphere Ionosphere Mesosphere Energetics
Dynamics (TIMED) satellite.

Properties
----------
platform : string
    'timed'
name : string
    'saber'
tag : string
    None supported
inst_id : string
    None supported

Note
----
SABER "Rules of the Road" for DATA USE
Users of SABER data are asked to respect the following guidelines

  - Mission scientific and model results are open to all.
  - Guest investigators, and other members of the scientific community or
    general public should contact the PI or designated team member early in an
    analysis project to discuss the appropriate use of the data.
  - Users that wish to publish the results derived from SABER data should
    normally offer co-authorship to the PI, Associate PI or designated team
    members. Co-authorship may be declined. Appropriate acknowledgement of
    institutions, personnel, and funding agencies should be given.
  - Users should heed the caveats of SABER team members as to the
    interpretation and limitations of the data. SABER team members may insist
    that such caveats be published, even if co-authorship is declined. Data
    and model version numbers should also be specified.
  - Pre-prints of publications and conference abstracts should be widely
    distributed to interested parties within the mission and related projects.

Warnings
--------
- Note on Temperature Errors: http://saber.gats-inc.com/temp_errors.php


Authors
-------
J. Klenzing, 4 March 2019

"""

import datetime as dt
import logging
import functools

# CDAWeb methods prewritten for pysat
from pysat.instruments.methods import general as mm_gen
from pysatNASA.instruments.methods import cdaweb as cdw


logger = logging.getLogger(__name__)

platform = 'timed'
name = 'saber'
tags = {'': ''}
inst_ids = {'': ['']}
_test_dates = {'': {'': dt.datetime(2019, 1, 1)}}

fname = ''.join(('timed_l2av207_saber_{year:04d}{month:02d}{day:02d}',
                 '{hour:02d}{minute:02d}_v{version:02d}.cdf'))
supported_tags = {'': {'': fname}}
# use the CDAWeb methods list files routine
list_files = functools.partial(mm_gen.list_files,
                               supported_tags=supported_tags)

# let pysat know that data is spread across more than one file
multi_file_day = True

# Set to False to specify using xarray (not using pandas)
# Set to True if data will be returned via a pandas DataFrame
pandas_format = True

# use the default CDAWeb method
load = cdw.load

# use the default CDAWeb method
<<<<<<< HEAD
basic_tag = {'remote_dir': ''.join(('/pub/data/timed/saber/level2a_v2_07_cdf'
                                    '/{year:4d}/{month:02d}/')),
             'fname': fname}
supported_tags = {'': {'': basic_tag}}
download = functools.partial(cdw.download, supported_tags, multi_file_day=True)
=======
basic_tag = {'remote_dir': ''.join(('/pub/data/timed/saber/level2a_v2_07_cdf',
                                    '/{year:4d}/{month:02d}/')),
             'fname': fname}
download_tags = {'': {'': basic_tag}}
download = functools.partial(cdw.download, supported_tags=download_tags)
>>>>>>> 2a97e48c

# support listing files currently on CDAWeb
list_remote_files = functools.partial(cdw.list_remote_files,
                                      supported_tags=download_tags)


def init(self):
    """Initializes the Instrument object with instrument specific values.

    Runs once upon instantiation.


    """

    rules_url = 'http://saber.gats-inc.com/data_services.php'
    ackn_str = ' '.join(('Please see the Rules of the Road at',
                         rules_url))
    logger.info(ackn_str)
    self.acknowledgements = ackn_str
    self.references = ''

    return


def clean(inst):
    """Routine to return PLATFORM/NAME data cleaned to the specified level

    Cleaning level is specified in inst.clean_level and pysat
    will accept user input for several strings. The clean_level is
    specified at instantiation of the Instrument object.

    'clean' All parameters should be good, suitable for statistical and
            case studies
    'dusty' All paramers should generally be good though same may
            not be great
    'dirty' There are data areas that have issues, data should be used
            with caution
    'none'  No cleaning applied, routine not called in this case.


    Parameters
    ----------
    inst : pysat.Instrument
        Instrument class object, whose attribute clean_level is used to return
        the desired level of data selectivity.

    """

    return<|MERGE_RESOLUTION|>--- conflicted
+++ resolved
@@ -80,19 +80,12 @@
 load = cdw.load
 
 # use the default CDAWeb method
-<<<<<<< HEAD
 basic_tag = {'remote_dir': ''.join(('/pub/data/timed/saber/level2a_v2_07_cdf'
                                     '/{year:4d}/{month:02d}/')),
              'fname': fname}
-supported_tags = {'': {'': basic_tag}}
-download = functools.partial(cdw.download, supported_tags, multi_file_day=True)
-=======
-basic_tag = {'remote_dir': ''.join(('/pub/data/timed/saber/level2a_v2_07_cdf',
-                                    '/{year:4d}/{month:02d}/')),
-             'fname': fname}
 download_tags = {'': {'': basic_tag}}
-download = functools.partial(cdw.download, supported_tags=download_tags)
->>>>>>> 2a97e48c
+download = functools.partial(cdw.download, supported_tags=download_tags,
+                             multi_file_day=True)
 
 # support listing files currently on CDAWeb
 list_remote_files = functools.partial(cdw.list_remote_files,
