--- conflicted
+++ resolved
@@ -58,28 +58,7 @@
 # ----------------------------------------------------------------------------
 # Instrument test attributes
 
-<<<<<<< HEAD
 _test_dates = {'': {'': dt.datetime(2009, 1, 1)}}
-=======
-# support list files routine
-# use the default CDAWeb method
-fname = 'timed_l3a_see_{year:04d}{month:02d}{day:02d}_v{version:02d}.cdf'
-supported_tags = {'': {'': fname}}
-list_files = functools.partial(mm_gen.list_files,
-                               supported_tags=supported_tags,
-                               fake_daily_files_from_monthly=True)
-
-# support download routine
-# use the default CDAWeb method
-basic_tag = {'remote_dir': ''.join(('/pub/data/timed/see/data/level3a_cdf',
-                                    '/{year:4d}/{month:02d}/')),
-             'fname': fname}
-download_tags = {'': {'': basic_tag}}
-download = functools.partial(cdw.download, supported_tags=download_tags)
-# support listing files currently on CDAWeb
-list_remote_files = functools.partial(cdw.list_remote_files,
-                                      supported_tags=download_tags)
->>>>>>> 2a97e48c
 
 # ----------------------------------------------------------------------------
 # Instrument methods
@@ -89,7 +68,6 @@
     """Initializes the Instrument object with instrument specific values.
 
     Runs once upon instantiation.
-
 
     """
 
@@ -129,21 +107,22 @@
 
 # Set the list_files routine
 # support list files routine
-fname = 'timed_l3a_see_{year:04d}{month:02d}{day:02d}_v01.cdf'
-list_tags = {'': {'': fname}}
-list_files = functools.partial(mm_gen.list_files, supported_tags=list_tags,
+fname = 'timed_l3a_see_{year:04d}{month:02d}{day:02d}_v{version:02d}.cdf'
+supported_tags = {'': {'': fname}}
+list_files = functools.partial(mm_gen.list_files,
+                               supported_tags=supported_tags,
                                fake_daily_files_from_monthly=True)
 
 # Set the load routine
 load = functools.partial(cdw.load, fake_daily_files_from_monthly=True)
 
 # Set the download routine
-basic_tag = {'dir': '/pub/data/timed/see/data/level3a_cdf',
-             'remote_fname': '{year:4d}/{month:02d}/' + fname,
-             'local_fname': fname}
-supported_tags = {'': {'': basic_tag}}
-download = functools.partial(cdw.download, supported_tags=supported_tags)
+basic_tag = {'remote_dir': ''.join(('/pub/data/timed/see/data/level3a_cdf',
+                                    '/{year:4d}/{month:02d}/')),
+             'fname': fname}
+download_tags = {'': {'': basic_tag}}
+download = functools.partial(cdw.download, supported_tags=download_tags)
 
 # Set the list_remote_files routine
 list_remote_files = functools.partial(cdw.list_remote_files,
-                                      supported_tags=supported_tags)+                                      supported_tags=download_tags)