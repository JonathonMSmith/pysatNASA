# -*- coding: utf-8 -*-
"""Provides default routines for integrating NASA CDAWeb instruments into
pysat. Adding new CDAWeb datasets should only require mininal user
intervention.

"""

import datetime as dt
import os
import sys
import re
import requests
import numpy as np
import cdflib

from bs4 import BeautifulSoup
import pandas as pds

import pysat
from pysat import logger
from pysat.utils import files as futils
from pysat.instruments.methods import general


def convert_ndimensional(data, index=None, columns=None):
    """converts high-dimensional data to a Dataframe"""
    if columns is None:
        columns = [range(i) for i in data.shape[1:]]
        columns = pds.MultiIndex.from_product(columns)

    return pds.DataFrame(data.T.reshape(data.shape[0], -1),
                         columns=columns, index=index)


class CDF():
    """cdflib wrapper for loading time series data

    Loading routines borrow heavily from pyspedas's cdf_to_tplot function
    """

    def __init__(self, filename,
                 varformat='*',  # regular expressions
                 var_types=['data', 'support_data'],
                 center_measurement=False,
                 raise_errors=False,
                 regnames=None,
                 datetime=True,
                 **kwargs):
        self._raise_errors = raise_errors
        self._filename = filename
        self._varformat = varformat
        self._var_types = var_types
        self._datetime = datetime
        self._var_types = var_types
        self._center_measurement = center_measurement

        # registration names map from file params to kamodo-compatible names
        if regnames is None:
            regnames = {}
        self._regnames = regnames

        self._cdf_file = cdflib.CDF(self._filename)
        self._cdf_info = self._cdf_file.cdf_info()
        self.data = {}  # python-in-Heliophysics Community data standard
        self.meta = {}  # python-in-Heliophysics Community metadata standard
        self._dependencies = {}

        self._variable_names = self._cdf_info['rVariables'] +\
            self._cdf_info['zVariables']

        self.load_variables()

    def __enter__(self):
        return self

    def __exit__(self, type, value, tb):
        pass

    def get_dependency(self, x_axis_var):
        """Retrieves variable dependency unique to filename"""
        return self._dependencies.get(self._filename + x_axis_var)

    def set_dependency(self, x_axis_var, x_axis_data):
        """Sets variable dependency unique to filename"""
        self._dependencies[self._filename + x_axis_var] = x_axis_data

    def set_epoch(self, x_axis_var):
        """Stores epoch dependency"""

        data_type_description \
            = self._cdf_file.varinq(x_axis_var)['Data_Type_Description']

        center_measurement = self._center_measurement
        cdf_file = self._cdf_file
        if self.get_dependency(x_axis_var) is None:
            delta_plus_var = 0.0
            delta_minus_var = 0.0
            delta_time = 0.0

            xdata = cdf_file.varget(x_axis_var)
            epoch_var_atts = cdf_file.varattsget(x_axis_var)

            # check for DELTA_PLUS_VAR/DELTA_MINUS_VAR attributes
            if center_measurement:
                if 'DELTA_PLUS_VAR' in epoch_var_atts:
                    delta_plus_var = cdf_file.varget(
                        epoch_var_atts['DELTA_PLUS_VAR'])
                    delta_plus_var_att = cdf_file.varattsget(
                        epoch_var_atts['DELTA_PLUS_VAR'])

                    # check if a conversion to seconds is required
                    if 'SI_CONVERSION' in delta_plus_var_att:
                        si_conv = delta_plus_var_att['SI_CONVERSION']
                        delta_plus_var = delta_plus_var.astype(float) \
                            * np.float(si_conv.split('>')[0])
                    elif 'SI_CONV' in delta_plus_var_att:
                        si_conv = delta_plus_var_att['SI_CONV']
                        delta_plus_var = delta_plus_var.astype(float) \
                            * np.float(si_conv.split('>')[0])

                if 'DELTA_MINUS_VAR' in epoch_var_atts:
                    delta_minus_var = cdf_file.varget(
                        epoch_var_atts['DELTA_MINUS_VAR'])
                    delta_minus_var_att = cdf_file.varattsget(
                        epoch_var_atts['DELTA_MINUS_VAR'])

                    # check if a conversion to seconds is required
                    if 'SI_CONVERSION' in delta_minus_var_att:
                        si_conv = delta_minus_var_att['SI_CONVERSION']
                        delta_minus_var = \
                            delta_minus_var.astype(float) \
                            * np.float(si_conv.split('>')[0])
                    elif 'SI_CONV' in delta_minus_var_att:
                        si_conv = delta_minus_var_att['SI_CONV']
                        delta_minus_var = \
                            delta_minus_var.astype(float) \
                            * np.float(si_conv.split('>')[0])

                # sometimes these are specified as arrays
                if isinstance(delta_plus_var, np.ndarray) \
                        and isinstance(delta_minus_var, np.ndarray):
                    delta_time = (delta_plus_var
                                  - delta_minus_var) / 2.0
                else:  # and sometimes constants
                    if delta_plus_var != 0.0 or delta_minus_var != 0.0:
                        delta_time = (delta_plus_var
                                      - delta_minus_var) / 2.0

        if self.get_dependency(x_axis_var) is None:
            if ('CDF_TIME' in data_type_description) or \
                    ('CDF_EPOCH' in data_type_description):
                xdata = cdflib.cdfepoch.unixtime(xdata)
                xdata = np.array(xdata) + delta_time
                if self._datetime:
                    xdata = pds.to_datetime(xdata, unit='s')
                self.set_dependency(x_axis_var, xdata)

    def get_index(self, variable_name):
        var_atts = self._cdf_file.varattsget(variable_name)

        if "DEPEND_TIME" in var_atts:
            x_axis_var = var_atts["DEPEND_TIME"]
            self.set_epoch(x_axis_var)
        elif "DEPEND_0" in var_atts:
            x_axis_var = var_atts["DEPEND_0"]
            self.set_epoch(x_axis_var)

        dependencies = []
        for suffix in ['TIME'] + list('0123'):
            dependency = "DEPEND_{}".format(suffix)
            dependency_name = var_atts.get(dependency)
            if dependency_name is not None:
                dependency_data = self.get_dependency(dependency_name)
                if dependency_data is None:
                    dependency_data = self._cdf_file.varget(dependency_name)
                    # get first unique row
                    dependency_data = pds.DataFrame(dependency_data)
                    dependency_data = dependency_data.drop_duplicates()
                    self.set_dependency(dependency_name,
                                        dependency_data.values[0])
                dependencies.append(dependency_data)

        index_ = None
        if len(dependencies) == 0:
            pass
        elif len(dependencies) == 1:
            index_ = dependencies[0]
        else:
            index_ = pds.MultiIndex.from_product(dependencies)

        return index_

    def load_variables(self):
        """loads cdf variables based on varformat

        """
        varformat = self._varformat
        if varformat is None:
            varformat = ".*"

        varformat = varformat.replace("*", ".*")
        var_regex = re.compile(varformat)

        for variable_name in self._variable_names:
            if not re.match(var_regex, variable_name):
                # skip this variable
                continue
            var_atts = self._cdf_file.varattsget(variable_name, to_np=True)
            for k in var_atts:
                var_atts[k] = var_atts[k]  # [0]

            if 'VAR_TYPE' not in var_atts:
                # print('skipping {} (no VAR_TYPE)'.format(variable_name))
                continue

            if var_atts['VAR_TYPE'] not in self._var_types:
                # print('skipping {} ({})'.format(variable_name,
                #                                 var_atts['VAR_TYPE']))
                continue

            var_properties = self._cdf_file.varinq(variable_name)

            try:
                ydata = self._cdf_file.varget(variable_name)
            except (TypeError):
                # print('skipping {} (TypeError)'.format(variable_name))
                continue

            if ydata is None:
                # print('skipping {} (empty)'.format(variable_name))
                continue

            if "FILLVAL" in var_atts:
                if (var_properties['Data_Type_Description'] == 'CDF_FLOAT'
                    or var_properties['Data_Type_Description']
                    == 'CDF_REAL4'
                    or var_properties['Data_Type_Description']
                    == 'CDF_DOUBLE'
                    or var_properties['Data_Type_Description']
                        == 'CDF_REAL8'):

                    if ydata[ydata == var_atts["FILLVAL"]].size != 0:
                        ydata[ydata == var_atts["FILLVAL"]] = np.nan

            index = self.get_index(variable_name)

            try:
                if isinstance(index, pds.MultiIndex):
                    self.data[variable_name] = pds.DataFrame(ydata.ravel(),
                                                             index=index)
                else:
                    if len(ydata.shape) == 1:
                        self.data[variable_name] = pds.Series(ydata,
                                                              index=index)
                    elif len(ydata.shape) == 2:
                        self.data[variable_name] = pds.DataFrame(ydata,
                                                                 index=index)
                    elif len(ydata.shape) > 2:
                        tmp_var = convert_ndimensional(ydata, index=index)
                        self.data[variable_name] = tmp_var
                    else:
                        raise NotImplementedError('Cannot handle {} with shape'
                                                  ' {}'.format(variable_name,
                                                               ydata.shape))
            except (ValueError, NotImplementedError):
                self.data[variable_name] = {'ydata': ydata, 'index': index}
                if self._raise_errors:
                    raise

            self.meta[variable_name] = var_atts

    def to_pysat(self, flatten_twod=True, units_label='UNITS',
                 name_label='long_name', fill_label='FILLVAL',
                 plot_label='FieldNam', min_label='ValidMin',
                 max_label='ValidMax', notes_label='Var_Notes',
                 desc_label='CatDesc', axis_label='LablAxis'):
        """
        Exports loaded CDF data into data, meta for pysat module

        Notes
        -----
        The *_labels should be set to the values in the file, if present.
        Note that once the meta object returned from this function is attached
        to a pysat.Instrument object then the *_labels on the Instrument
        are assigned to the newly attached Meta object.

        The pysat Meta object will use data with labels that match the patterns
        in *_labels even if the case does not match.

        Parameters
        ----------
        flatten_twod : bool (True)
            If True, then two dimensional data is flattened across
            columns. Name mangling is used to group data, first column
            is 'name', last column is 'name_end'. In between numbers are
            appended 'name_1', 'name_2', etc. All data for a given 2D array
            may be accessed via, data.ix[:,'item':'item_end']
            If False, then 2D data is stored as a series of DataFrames,
            indexed by Epoch. data.ix[0, 'item']
        units_label : str
            Identifier within metadata for units. Defults to CDAWab standard.
        name_label : str
            Identifier within metadata for variable name.
            Defults to 'long_name' not normally present within CDAWeb files.
            If not, will use values from the variable name in the file.
        fill_label : str
            Identifier within metadata for Fill Values.
            Defults to CDAWab standard.
        plot_label : str
            Identifier within metadata for variable name used when plotting.
            Defults to CDAWab standard.
        min_label : str
            Identifier within metadata for minimim variable value.
            Defults to CDAWab standard.
        max_label : str
            Identifier within metadata for maximum variable value.
            Defults to CDAWab standard.
        notes_label : str
            Identifier within metadata for notes. Defults to CDAWab standard.
        desc_label : str
            Identifier within metadata for a variable description.
            Defults to CDAWab standard.
        axis_label : str
            Identifier within metadata for axis name used when plotting.
            Defults to CDAWab standard.


        Returns
        -------
        pandas.DataFrame, pysat.Meta
            Data and Metadata suitable for attachment to a pysat.Instrument
            object.

        """
        # create pysat.Meta object using data above
        # and utilizing the attribute labels provided by the user
        meta = pysat.Meta(pds.DataFrame.from_dict(self.meta, orient='index'),
                          units_label=units_label, name_label=name_label,
                          fill_label=fill_label, plot_label=plot_label,
                          min_label=min_label, max_label=max_label,
                          notes_label=notes_label, desc_label=desc_label,
                          axis_label=axis_label)

        cdata = self.data.copy()
        lower_names = [name.lower() for name in meta.keys()]
        for name, true_name in zip(lower_names, meta.keys()):
            if name == 'epoch':
                meta.data.rename(index={true_name: 'epoch'}, inplace=True)
                epoch = cdata.pop(true_name)
                cdata['Epoch'] = epoch

        data = dict()
        for varname, df in cdata.items():
            if varname not in ('Epoch', 'DATE'):
                if type(df) == pds.Series:
                    data[varname] = df

        data = pds.DataFrame(data)

        return data, meta


def load(fnames, tag=None, inst_id=None, file_cadence=dt.timedelta(days=1),
         flatten_twod=True):
    """Load NASA CDAWeb CDF files.

    Parameters
    ----------
    fnames : pandas.Series
        Series of filenames
    tag : str or NoneType
        tag or None (default=None)
    inst_id : str or NoneType
        satellite id or None (default=None)
    file_cadence : dt.timedelta or pds.DateOffset
        pysat assumes a daily file cadence, but some instrument data files
        contain longer periods of time.  This parameter allows the specification
        of regular file cadences greater than or equal to a day (e.g., weekly,
        monthly, or yearly). (default=dt.timedelta(days=1))
    flatted_twod : bool
        Flattens 2D data into different columns of root DataFrame rather
        than produce a Series of DataFrames

    Returns
    -------
    data : pandas.DataFrame
        Object containing satellite data
    meta : pysat.Meta
        Object containing metadata such as column names and units

    Note
    ----
    This routine is intended to be used by pysat instrument modules supporting
    a particular NASA CDAWeb dataset.

    Examples
    --------
    ::

        # within the new instrument module, at the top level define
        # a new variable named load, and set it equal to this load method
        # code below taken from cnofs_ivm.py.

        # support load routine
        # use the default CDAWeb method
        load = cdw.load


    """

    if len(fnames) <= 0:
        return pds.DataFrame(None), None
    else:
<<<<<<< HEAD
        # going to use pysatCDF to load the CDF and format
        # data and metadata for pysat using some assumptions.
        # Depending upon your needs the resulting pandas DataFrame may
        # need modification

=======
        # Going to use pysatCDF to load the CDF and format data and
        # metadata for pysat using some assumptions. Depending upon your needs
        # the resulting pandas DataFrame may need modification
>>>>>>> 1f1e9884
        ldata = []
        for lfname in fnames:
            if not general.is_daily_file_cadence(file_cadence):
                # Parse out date from filename
                fname = lfname[0:-11]

                # Get date from rest of filename
                date = dt.datetime.strptime(lfname[-10:], '%Y-%m-%d')
                with CDF(fname) as cdf:
                    # convert data to pysat format
                    data, meta = cdf.to_pysat(flatten_twod=flatten_twod)

                    # Select data from multi-day down to daily
                    data = data.loc[date:date + dt.timedelta(days=1)
                                    - dt.timedelta(microseconds=1), :]
                    ldata.append(data)
            else:
                # basic data return
                with CDF(lfname) as cdf:
                    temp_data, meta = cdf.to_pysat(flatten_twod=flatten_twod)
                    ldata.append(temp_data)

        # Combine individual files together
        data = pds.concat(ldata)
        return data, meta


def download(date_array, tag=None, inst_id=None, supported_tags=None,
             remote_url='https://cdaweb.gsfc.nasa.gov', data_path=None):
    """Routine to download NASA CDAWeb CDF data.

    This routine is intended to be used by pysat instrument modules supporting
    a particular NASA CDAWeb dataset.

    Parameters
    ----------
    date_array : array_like
        Array of datetimes to download data for. Provided by pysat.
    tag : str or NoneType
        tag or None (default=None)
    inst_id : str or NoneType
        satellite id or None (default=None)
    supported_tags : dict
        dict of dicts. Keys are supported tag names for download. Value is
        a dict with 'remote_dir', 'fname'. Inteded to be pre-set with
        functools.partial then assigned to new instrument code.
        (default=None)
    remote_url : string or NoneType
        Remote site to download data from
        (default='https://cdaweb.gsfc.nasa.gov')
    data_path : string or NoneType
        Path to data directory.  If None is specified, the value previously
        set in Instrument.files.data_path is used.  (default=None)

    Examples
    --------
    ::

        # download support added to cnofs_vefi.py using code below
        fn = 'cnofs_vefi_bfield_1sec_{year:4d}{month:02d}{day:02d}_v05.cdf'
        dc_b_tag = {'remote_dir': ''.join(('/pub/data/cnofs/vefi/bfield_1sec',
                                            '/{year:4d}/')),
                    'fname': fn}
        supported_tags = {'dc_b': dc_b_tag}

        download = functools.partial(nasa_cdaweb.download,
                                     supported_tags=supported_tags)

    """

    if tag is None:
        tag = ''
    if inst_id is None:
        inst_id = ''
    try:
        inst_dict = supported_tags[inst_id][tag]
    except KeyError:
        raise ValueError('inst_id / tag combo unknown.')

    # naming scheme for files on the CDAWeb server
    remote_dir = inst_dict['remote_dir']

    # Get list of files from server
    remote_files = list_remote_files(tag=tag, inst_id=inst_id,
                                     remote_url=remote_url,
                                     supported_tags=supported_tags,
                                     start=date_array[0],
                                     stop=date_array[-1])
    # Download only requested files that exist remotely
    for date, fname in remote_files.iteritems():
        # format files for specific dates and download location
        formatted_remote_dir = remote_dir.format(year=date.year,
                                                 month=date.month,
                                                 day=date.day,
                                                 hour=date.hour,
                                                 min=date.minute,
                                                 sec=date.second)
        saved_local_fname = os.path.join(data_path, fname)

        # perform download
        try:
            logger.info(' '.join(('Attempting to download file for',
                                  date.strftime('%d %B %Y'))))
            sys.stdout.flush()
            remote_path = '/'.join((remote_url.strip('/'),
                                    formatted_remote_dir.strip('/'),
                                    fname))
            req = requests.get(remote_path)
            if req.status_code != 404:
                open(saved_local_fname, 'wb').write(req.content)
                logger.info('Finished.')
            else:
                logger.info(' '.join(('File not available for',
                                      date.strftime('%d %B %Y'))))
        except requests.exceptions.RequestException as exception:
            logger.info(' '.join((exception, '- File not available for',
                                  date.strftime('%d %B %Y'))))
    return


def list_remote_files(tag=None, inst_id=None, start=None, stop=None,
                      remote_url='https://cdaweb.gsfc.nasa.gov',
                      supported_tags=None, two_digit_year_break=None,
                      delimiter=None):
    """Return a Pandas Series of every file for chosen remote data.

    This routine is intended to be used by pysat instrument modules supporting
    a particular NASA CDAWeb dataset.

    Parameters
    ----------
    tag : string or NoneType
        Denotes type of file to load.  Accepted types are <tag strings>.
        (default=None)
    inst_id : string or NoneType
        Specifies the satellite ID for a constellation.
        (default=None)
    start : dt.datetime or NoneType
        Starting time for file list. A None value will start with the first
        file found.
        (default=None)
    stop : dt.datetime or NoneType
        Ending time for the file list.  A None value will stop with the last
        file found.
        (default=None)
    remote_url : string or NoneType
        Remote site to download data from
        (default='https://cdaweb.gsfc.nasa.gov')
    supported_tags : dict
        dict of dicts. Keys are supported tag names for download. Value is
        a dict with 'remote_dir', 'fname'. Inteded to be
        pre-set with functools.partial then assigned to new instrument code.
        (default=None)
    two_digit_year_break : int or NoneType
        If filenames only store two digits for the year, then
        '1900' will be added for years >= two_digit_year_break
        and '2000' will be added for years < two_digit_year_break.
        (default=None)
    delimiter : string or NoneType
        If filename is delimited, then provide delimiter alone e.g. '_'
        (default=None)

    Returns
    -------
    pysat.Files.from_os : (pysat._files.Files)
        A class containing the verified available files

    Examples
    --------
    ::

        fname = 'cnofs_vefi_bfield_1sec_{year:04d}{month:02d}{day:02d}_v05.cdf'
        supported_tags = {'dc_b': fname}
        list_remote_files = \
            functools.partial(nasa_cdaweb.list_remote_files,
                              supported_tags=supported_tags)

        fname = 'cnofs_cindi_ivm_500ms_{year:4d}{month:02d}{day:02d}_v01.cdf'
        supported_tags = {'': fname}
        list_remote_files = \
            functools.partial(cdw.list_remote_files,
                              supported_tags=supported_tags)

    """

    if tag is None:
        tag = ''
    if inst_id is None:
        inst_id = ''
    try:
        inst_dict = supported_tags[inst_id][tag]
    except KeyError:
        raise ValueError('inst_id / tag combo unknown.')

    # path to relevant file on CDAWeb
    remote_url = remote_url

    # naming scheme for files on the CDAWeb server
    format_str = '/'.join((inst_dict['remote_dir'].strip('/'),
                           inst_dict['fname']))

    # Break string format into path and filename
    dir_split = os.path.split(format_str)

    # Parse the path to find the number of levels to search
    format_dir = dir_split[0]
    search_dir = futils.construct_searchstring_from_format(format_dir)
    n_layers = len(search_dir['keys'])

    # only keep file portion of format
    format_str = dir_split[-1]
    # Generate list of targets to identify files
    search_dict = futils.construct_searchstring_from_format(format_str)
    targets = [x.strip('?') for x in search_dict['string_blocks'] if len(x) > 0]

    remote_dirs = []
    for level in range(n_layers + 1):
        remote_dirs.append([])
    remote_dirs[0] = ['']

    # Build a list of files using each filename target as a goal
    full_files = []

    if start is None and stop is None:
        url_list = [remote_url]
    elif start is not None:
        stop = dt.datetime.now() if (stop is None) else stop

        if 'year' in search_dir['keys']:
            if 'month' in search_dir['keys']:
                search_times = pds.date_range(start,
                                              stop + pds.DateOffset(months=1),
                                              freq='M')
            else:
                search_times = pds.date_range(start,
                                              stop + pds.DateOffset(years=1),
                                              freq='Y')
            url_list = []
            for time in search_times:
                subdir = format_dir.format(year=time.year, month=time.month)
                url_list.append('/'.join((remote_url, subdir)))
    try:
        for top_url in url_list:
            for level in range(n_layers + 1):
                for directory in remote_dirs[level]:
                    temp_url = '/'.join((top_url.strip('/'), directory))
                    soup = BeautifulSoup(requests.get(temp_url).content,
                                         "lxml")
                    links = soup.find_all('a', href=True)
                    for link in links:
                        # If there is room to go down, look for directories
                        if link['href'].count('/') == 1:
                            remote_dirs[level + 1].append(link['href'])
                        else:
                            # If at the endpoint, add matching files to list
                            add_file = True
                            for target in targets:
                                if link['href'].count(target) == 0:
                                    add_file = False
                            if add_file:
                                full_files.append(link['href'])
    except requests.exceptions.ConnectionError as merr:
        raise type(merr)(' '.join((str(merr), 'pysat -> Request potentially',
                                   'exceeds the server limit. Please try',
                                   'again using a smaller data range.')))

    # Parse remote filenames to get date information
    if delimiter is None:
        stored = futils.parse_fixed_width_filenames(full_files, format_str)
    else:
        stored = futils.parse_delimited_filenames(full_files, format_str,
                                                  delimiter)

    # Process the parsed filenames and return a properly formatted Series
    stored_list = futils.process_parsed_filenames(stored, two_digit_year_break)

    # Downselect to user-specified dates, if needed
    if start is not None:
        mask = (stored_list.index >= start)
        if stop is not None:
            stop_point = (stop + pds.DateOffset(days=1)
                          - pds.DateOffset(microseconds=1))
            mask = mask & (stored_list.index <= stop_point)
        stored_list = stored_list[mask]

    return stored_list<|MERGE_RESOLUTION|>--- conflicted
+++ resolved
@@ -411,17 +411,9 @@
     if len(fnames) <= 0:
         return pds.DataFrame(None), None
     else:
-<<<<<<< HEAD
-        # going to use pysatCDF to load the CDF and format
-        # data and metadata for pysat using some assumptions.
-        # Depending upon your needs the resulting pandas DataFrame may
-        # need modification
-
-=======
         # Going to use pysatCDF to load the CDF and format data and
         # metadata for pysat using some assumptions. Depending upon your needs
         # the resulting pandas DataFrame may need modification
->>>>>>> 1f1e9884
         ldata = []
         for lfname in fnames:
             if not general.is_daily_file_cadence(file_cadence):
