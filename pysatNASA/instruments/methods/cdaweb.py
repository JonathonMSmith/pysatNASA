# -*- coding: utf-8 -*-
"""Provides default routines for integrating NASA CDAWeb instruments into
pysat. Adding new CDAWeb datasets should only require mininal user
intervention.

"""

import datetime as dt
import logging
import os
import requests
import sys

from bs4 import BeautifulSoup
import pandas as pds

from pysat.utils import files as futils

logger = logging.getLogger(__name__)


def load(fnames, tag=None, inst_id=None,
         fake_daily_files_from_monthly=False,
         flatten_twod=True):
    """Load NASA CDAWeb CDF files.

    This routine is intended to be used by pysat instrument modules supporting
    a particular NASA CDAWeb dataset.

    Parameters
    ------------
    fnames : pandas.Series
        Series of filenames
    tag : str or NoneType
        tag or None (default=None)
    inst_id : str or NoneType
        satellite id or None (default=None)
    fake_daily_files_from_monthly : bool
        Some CDAWeb instrument data files are stored by month, interfering
        with pysat's functionality of loading by day. This flag, when true,
        parses of daily dates to monthly files that were added internally
        by the list_files routine, when flagged. These dates are
        used here to provide data by day.
    flatted_twod : bool
        Flattens 2D data into different columns of root DataFrame rather
        than produce a Series of DataFrames

    Returns
    ---------
    data : pandas.DataFrame
        Object containing satellite data
    meta : pysat.Meta
        Object containing metadata such as column names and units

    Examples
    --------
    ::

        # within the new instrument module, at the top level define
        # a new variable named load, and set it equal to this load method
        # code below taken from cnofs_ivm.py.

        # support load routine
        # use the default CDAWeb method
        load = cdw.load


    """

    import pysatCDF

    if len(fnames) <= 0:
        return pds.DataFrame(None), None
    else:
        # going to use pysatCDF to load the CDF and format
        # data and metadata for pysat using some assumptions.
        # Depending upon your needs the resulting pandas DataFrame may
        # need modification
<<<<<<< HEAD
        # currently only loads one file, which handles more situations via
        # pysat than you may initially think

        if fake_daily_files_from_monthly:
            # parse out date from filename
            fname = fnames[0][0:-11]
            date = dt.datetime.strptime(fnames[0][-10:], '%Y-%m-%d')
            with pysatCDF.CDF(fname) as cdf:
                # convert data to pysat format
                data, meta = cdf.to_pysat(flatten_twod=flatten_twod)
                # select data from monthly
                data = data.loc[date:date + pds.DateOffset(days=1)
                                - pds.DateOffset(microseconds=1), :]
                return data, meta
        else:
            # basic data return
            with pysatCDF.CDF(fnames[0]) as cdf:
                return cdf.to_pysat(flatten_twod=flatten_twod)
=======
        ldata = []
        for lfname in fnames:
            if fake_daily_files_from_monthly:
                # parse out date from filename
                fname = lfname[0:-11]
                # get date from rest of filename
                date = dt.datetime.strptime(lfname[-10:], '%Y-%m-%d')
                with pysatCDF.CDF(fname) as cdf:
                    # convert data to pysat format
                    data, meta = cdf.to_pysat(flatten_twod=flatten_twod)
                    # select data from monthly down to daily
                    data = data.loc[date:date + pds.DateOffset(days=1)
                                    - pds.DateOffset(microseconds=1), :]
                    ldata.append(data)
            else:
                # basic data return
                with pysatCDF.CDF(lfname) as cdf:
                    temp_data, meta = cdf.to_pysat(flatten_twod=flatten_twod)
                    ldata.append(temp_data)
        # combine individual files together
        data = pds.concat(ldata)
        return data, meta
>>>>>>> 2a97e48c


def download(date_array, tag=None, inst_id=None, supported_tags=None,
             remote_url='https://cdaweb.gsfc.nasa.gov',
             data_path=None, user=None, password=None,
             fake_daily_files_from_monthly=False):
    """Routine to download NASA CDAWeb CDF data.

    This routine is intended to be used by pysat instrument modules supporting
    a particular NASA CDAWeb dataset.

    Parameters
    -----------
    date_array : array_like
        Array of datetimes to download data for. Provided by pysat.
    tag : str or NoneType
        tag or None (default=None)
    inst_id : str or NoneType
        satellite id or None (default=None)
    supported_tags : dict
        dict of dicts. Keys are supported tag names for download. Value is
<<<<<<< HEAD
        a dict with 'dir', 'remote_location', 'local_fname'. Inteded to be
        pre-set with functools.partial then assigned to new instrument code.
=======
        a dict with 'remote_dir', fname'. Inteded to be pre-set with
        functools.partial then assigned to new instrument code.
>>>>>>> 2a97e48c
        (default=None)
    remote_url : string or NoneType
        Remote site to download data from
        (default='https://cdaweb.gsfc.nasa.gov')
    data_path : string or NoneType
        Path to data directory.  If None is specified, the value previously
        set in Instrument.files.data_path is used.  (default=None)
    user : string or NoneType
        Username to be passed along to resource with relevant data.
        (default=None)
    password : string or NoneType
        User password to be passed along to resource with relevant data.
        (default=None)
    fake_daily_files_from_monthly : bool
        Some CDAWeb instrument data files are stored by month. This flag,
        when true, accomodates this reality with user feedback on a monthly
        time frame.

    Examples
    --------
    ::

        # download support added to cnofs_vefi.py using code below
<<<<<<< HEAD
        rn = '{year:4d}/cnofs_vefi_bfield_1sec_{year:4d}{month:02d}{day:02d}'+
            '_v05.cdf'
        ln = 'cnofs_vefi_bfield_1sec_{year:4d}{month:02d}{day:02d}_v05.cdf'
        dc_b_tag = {'dir':'/pub/data/cnofs/vefi/bfield_1sec',
                    'remote_location': rn,
                    'local_fname': ln}
=======
        fn = 'cnofs_vefi_bfield_1sec_{year:4d}{month:02d}{day:02d}_v05.cdf'
        dc_b_tag = {'remote_dir': ''.join(('/pub/data/cnofs/vefi/bfield_1sec',
                                            '/{year:4d}/')),
                    'fname': fn}
>>>>>>> 2a97e48c
        supported_tags = {'dc_b': dc_b_tag}

        download = functools.partial(nasa_cdaweb.download,
                                     supported_tags=supported_tags)

    """

    if tag is None:
        tag = ''
    if inst_id is None:
        inst_id = ''
    try:
        inst_dict = supported_tags[inst_id][tag]
    except KeyError:
        raise ValueError('inst_id / tag combo unknown.')

    # naming scheme for files on the CDAWeb server
<<<<<<< HEAD
    remote_location = inst_dict['remote_dir']

    # naming scheme for local files, should be closely related
    # to CDAWeb scheme, though directory structures may be reduced
    # if desired
    # local_fname = inst_dict['local_fname']
=======
    remote_dir = inst_dict['remote_dir']
>>>>>>> 2a97e48c

    # Get list of files from server
    remote_files = list_remote_files(tag=tag, inst_id=inst_id,
                                     remote_url=remote_url,
                                     supported_tags=supported_tags,
                                     start=date_array[0],
                                     stop=date_array[-1])
<<<<<<< HEAD
    # Find only requested files that exist remotely
    date_array = pds.DatetimeIndex(list(set(remote_files.index)
                                        & set(date_array))).sort_values()

    for date in date_array:
        # format files for specific dates and download location
        formatted_remote_loc = remote_location.format(year=date.year,
                                                      month=date.month,
                                                      day=date.day,
                                                      hour=date.hour,
                                                      min=date.minute,
                                                      sec=date.second)
        for fname in remote_files[remote_files.index == date]:

            # This is the path where pysat will save the file
            saved_local_fname = os.path.join(data_path, fname)

            # perform download
            try:
                logger.info(' '.join(('Attempting to download file for',
                                      date.strftime('%d %B %Y'))))
                sys.stdout.flush()
                remote_path = '/'.join((remote_url.strip('/'),
                                        formatted_remote_loc.strip('/'),
                                        fname))
                req = requests.get(remote_path)
                if req.status_code != 404:
                    open(saved_local_fname, 'wb').write(req.content)
                    logger.info('Finished.')
                else:
                    logger.info(' '.join(('File not available for',
                                          date.strftime('%d %B %Y'))))
            except requests.exceptions.RequestException as exception:
                logger.info(' '.join((exception, '- File not available for',
                                      date.strftime('%d %B %Y'))))

            # try:
            #     logger.info(' '.join(('Attempting to download files for',
            #                           date.strftime('%d %B %Y'))))
            #     sys.stdout.flush()
            #     remote_files = list_remote_files(tag=tag, inst_id=inst_id,
            #                                      remote_url=remote_url,
            #                                      supported_tags=supported_tags,
            #                                      start=date,
            #                                      stop=date)
            #
            #     # Get the files
            #     i = 0
            #     n = len(remote_files.values)
            #     for remote_file in remote_files.values:
            #         remote_dir = os.path.split(formatted_remote_loc)[0]
            #         remote_file_path = '/'.join((remote_url.strip('/'),
            #                                      remote_dir.strip('/'),
            #                                      remote_file))
            #         saved_local_fname = os.path.join(data_path, remote_file)
            #         req = requests.get(remote_file_path)
            #         if req.status_code != 404:
            #             open(saved_local_fname, 'wb').write(req.content)
            #             i += 1
            #         else:
            #             logger.info(' '.join(('File not available for',
            #                                   date.strftime('%d %B %Y'))))
            #     logger.info('Downloaded {i:} of {n:} files.'.format(i=i, n=n))
            # except requests.exceptions.RequestException as exception:
            #     logger.info(' '.join((exception, '- Files not available for',
            #                           date.strftime('%d %B %Y'))))
=======
    # Download only requested files that exist remotely
    for date, fname in remote_files.iteritems():
        # format files for specific dates and download location
        formatted_remote_dir = remote_dir.format(year=date.year,
                                                 month=date.month,
                                                 day=date.day,
                                                 hour=date.hour,
                                                 min=date.minute,
                                                 sec=date.second)
        saved_local_fname = os.path.join(data_path, fname)

        # perform download
        try:
            logger.info(' '.join(('Attempting to download file for',
                                  date.strftime('%d %B %Y'))))
            sys.stdout.flush()
            remote_path = '/'.join((remote_url.strip('/'),
                                    formatted_remote_dir.strip('/'),
                                    fname))
            req = requests.get(remote_path)
            if req.status_code != 404:
                open(saved_local_fname, 'wb').write(req.content)
                logger.info('Finished.')
            else:
                logger.info(' '.join(('File not available for',
                                      date.strftime('%d %B %Y'))))
        except requests.exceptions.RequestException as exception:
            logger.info(' '.join((exception, '- File not available for',
                                  date.strftime('%d %B %Y'))))
>>>>>>> 2a97e48c


def list_remote_files(tag=None, inst_id=None,
                      remote_url='https://cdaweb.gsfc.nasa.gov',
                      supported_tags=None,
                      user=None, password=None,
                      fake_daily_files_from_monthly=False,
                      two_digit_year_break=None, delimiter=None,
                      start=None, stop=None):
    """Return a Pandas Series of every file for chosen remote data.

    This routine is intended to be used by pysat instrument modules supporting
    a particular NASA CDAWeb dataset.

    Parameters
    -----------
    tag : string or NoneType
        Denotes type of file to load.  Accepted types are <tag strings>.
        (default=None)
    inst_id : string or NoneType
        Specifies the satellite ID for a constellation.
        (default=None)
    remote_url : string or NoneType
        Remote site to download data from
        (default='https://cdaweb.gsfc.nasa.gov')
    supported_tags : dict
        dict of dicts. Keys are supported tag names for download. Value is
<<<<<<< HEAD
        a dict with 'dir', 'remote_location', 'local_fname'. Inteded to be
=======
        a dict with 'remote_dir', fname'. Inteded to be
>>>>>>> 2a97e48c
        pre-set with functools.partial then assigned to new instrument code.
        (default=None)
    user : string or NoneType
        Username to be passed along to resource with relevant data.
        (default=None)
    password : string or NoneType
        User password to be passed along to resource with relevant data.
        (default=None)
    fake_daily_files_from_monthly : bool
        Some CDAWeb instrument data files are stored by month. This flag,
        when true, accomodates this reality with user feedback on a monthly
        time frame.
        (default=False)
    two_digit_year_break : int or NoneType
        If filenames only store two digits for the year, then
        '1900' will be added for years >= two_digit_year_break
        and '2000' will be added for years < two_digit_year_break.
        (default=None)
    delimiter : string or NoneType
        If filename is delimited, then provide delimiter alone e.g. '_'
        (default=None)
    start : dt.datetime or NoneType
        Starting time for file list. A None value will start with the first
        file found.
        (default=None)
    stop : dt.datetime or NoneType
        Ending time for the file list.  A None value will stop with the last
        file found.
        (default=None)

    Returns
    --------
    pysat.Files.from_os : (pysat._files.Files)
        A class containing the verified available files

    Examples
    --------
    ::

        fname = 'cnofs_vefi_bfield_1sec_{year:04d}{month:02d}{day:02d}_v05.cdf'
        supported_tags = {'dc_b': fname}
        list_remote_files = \
            functools.partial(nasa_cdaweb.list_remote_files,
                              supported_tags=supported_tags)

        fname = 'cnofs_cindi_ivm_500ms_{year:4d}{month:02d}{day:02d}_v01.cdf'
        supported_tags = {'': fname}
        list_remote_files = \
            functools.partial(cdw.list_remote_files,
                              supported_tags=supported_tags)

    """

    if tag is None:
        tag = ''
    if inst_id is None:
        inst_id = ''
    try:
        inst_dict = supported_tags[inst_id][tag]
    except KeyError:
        raise ValueError('inst_id / tag combo unknown.')

    # path to relevant file on CDAWeb
<<<<<<< HEAD
    remote_url = remote_url + inst_dict['remote_dir']

    # naming scheme for files on the CDAWeb server
    format_str = inst_dict['remote_dir'] + inst_dict['fname']
=======
    remote_url = remote_url

    # naming scheme for files on the CDAWeb server
    format_str = '/'.join((inst_dict['remote_dir'].strip('/'),
                           inst_dict['fname']))
>>>>>>> 2a97e48c

    # Break string format into path and filename
    dir_split = os.path.split(format_str)

    # Parse the path to find the number of levels to search
    format_dir = dir_split[0]
    search_dir = futils.construct_searchstring_from_format(format_dir)
    print(search_dir)
    n_layers = len(search_dir['keys'])

    # only keep file portion of format
    format_str = dir_split[-1]
    # Generate list of targets to identify files
    search_dict = futils.construct_searchstring_from_format(format_str)
    print(search_dict)
    targets = [x.strip('?') for x in search_dict['string_blocks'] if len(x) > 0]

    remote_dirs = []
    for level in range(n_layers + 1):
        remote_dirs.append([])
    remote_dirs[0] = ['']

    # Build a list of files using each filename target as a goal
    full_files = []

    if start is None and stop is None:
        url_list = [remote_url]
    elif start is not None:
        stop = dt.datetime.now() if (stop is None) else stop

        if 'year' in search_dir['keys']:
            if 'month' in search_dir['keys']:
                search_times = pds.date_range(start,
                                              stop + pds.DateOffset(months=1),
                                              freq='M')
            else:
                search_times = pds.date_range(start,
                                              stop + pds.DateOffset(years=1),
                                              freq='Y')
                print(search_times)
            url_list = []
            for time in search_times:
                subdir = format_dir.format(year=time.year, month=time.month)
                url_list.append('/'.join((remote_url, subdir)))
    try:
        for top_url in url_list:
            for level in range(n_layers + 1):
                for directory in remote_dirs[level]:
                    temp_url = '/'.join((top_url.strip('/'), directory))
                    soup = BeautifulSoup(requests.get(temp_url).content,
                                         "lxml")
                    links = soup.find_all('a', href=True)
                    for link in links:
                        # If there is room to go down, look for directories
                        if link['href'].count('/') == 1:
                            remote_dirs[level + 1].append(link['href'])
                        else:
                            # If at the endpoint, add matching files to list
                            add_file = True
                            for target in targets:
                                if link['href'].count(target) == 0:
                                    add_file = False
                            if add_file:
                                full_files.append(link['href'])
    except requests.exceptions.ConnectionError as merr:
        raise type(merr)(' '.join((str(merr), 'pysat -> Request potentially',
                                   'exceeds the server limit. Please try',
                                   'again using a smaller data range.')))

    # parse remote filenames to get date information
    if delimiter is None:
        stored = futils.parse_fixed_width_filenames(full_files, format_str)
    else:
        stored = futils.parse_delimited_filenames(full_files, format_str,
                                                  delimiter)

    # process the parsed filenames and return a properly formatted Series
    stored_list = futils.process_parsed_filenames(stored, two_digit_year_break)
    # Downselect to user-specified dates, if needed
    if start is not None:
        mask = (stored_list.index >= start)
        if stop is not None:
            stop_point = (stop + pds.DateOffset(days=1)
                          - pds.DateOffset(microseconds=1))
            mask = mask & (stored_list.index <= stop_point)
        stored_list = stored_list[mask]

    return stored_list<|MERGE_RESOLUTION|>--- conflicted
+++ resolved
@@ -76,26 +76,6 @@
         # data and metadata for pysat using some assumptions.
         # Depending upon your needs the resulting pandas DataFrame may
         # need modification
-<<<<<<< HEAD
-        # currently only loads one file, which handles more situations via
-        # pysat than you may initially think
-
-        if fake_daily_files_from_monthly:
-            # parse out date from filename
-            fname = fnames[0][0:-11]
-            date = dt.datetime.strptime(fnames[0][-10:], '%Y-%m-%d')
-            with pysatCDF.CDF(fname) as cdf:
-                # convert data to pysat format
-                data, meta = cdf.to_pysat(flatten_twod=flatten_twod)
-                # select data from monthly
-                data = data.loc[date:date + pds.DateOffset(days=1)
-                                - pds.DateOffset(microseconds=1), :]
-                return data, meta
-        else:
-            # basic data return
-            with pysatCDF.CDF(fnames[0]) as cdf:
-                return cdf.to_pysat(flatten_twod=flatten_twod)
-=======
         ldata = []
         for lfname in fnames:
             if fake_daily_files_from_monthly:
@@ -118,7 +98,6 @@
         # combine individual files together
         data = pds.concat(ldata)
         return data, meta
->>>>>>> 2a97e48c
 
 
 def download(date_array, tag=None, inst_id=None, supported_tags=None,
@@ -140,13 +119,8 @@
         satellite id or None (default=None)
     supported_tags : dict
         dict of dicts. Keys are supported tag names for download. Value is
-<<<<<<< HEAD
-        a dict with 'dir', 'remote_location', 'local_fname'. Inteded to be
-        pre-set with functools.partial then assigned to new instrument code.
-=======
-        a dict with 'remote_dir', fname'. Inteded to be pre-set with
+        a dict with 'remote_dir', 'fname'. Inteded to be pre-set with
         functools.partial then assigned to new instrument code.
->>>>>>> 2a97e48c
         (default=None)
     remote_url : string or NoneType
         Remote site to download data from
@@ -170,19 +144,10 @@
     ::
 
         # download support added to cnofs_vefi.py using code below
-<<<<<<< HEAD
-        rn = '{year:4d}/cnofs_vefi_bfield_1sec_{year:4d}{month:02d}{day:02d}'+
-            '_v05.cdf'
-        ln = 'cnofs_vefi_bfield_1sec_{year:4d}{month:02d}{day:02d}_v05.cdf'
-        dc_b_tag = {'dir':'/pub/data/cnofs/vefi/bfield_1sec',
-                    'remote_location': rn,
-                    'local_fname': ln}
-=======
         fn = 'cnofs_vefi_bfield_1sec_{year:4d}{month:02d}{day:02d}_v05.cdf'
         dc_b_tag = {'remote_dir': ''.join(('/pub/data/cnofs/vefi/bfield_1sec',
                                             '/{year:4d}/')),
                     'fname': fn}
->>>>>>> 2a97e48c
         supported_tags = {'dc_b': dc_b_tag}
 
         download = functools.partial(nasa_cdaweb.download,
@@ -200,16 +165,7 @@
         raise ValueError('inst_id / tag combo unknown.')
 
     # naming scheme for files on the CDAWeb server
-<<<<<<< HEAD
-    remote_location = inst_dict['remote_dir']
-
-    # naming scheme for local files, should be closely related
-    # to CDAWeb scheme, though directory structures may be reduced
-    # if desired
-    # local_fname = inst_dict['local_fname']
-=======
     remote_dir = inst_dict['remote_dir']
->>>>>>> 2a97e48c
 
     # Get list of files from server
     remote_files = list_remote_files(tag=tag, inst_id=inst_id,
@@ -217,74 +173,6 @@
                                      supported_tags=supported_tags,
                                      start=date_array[0],
                                      stop=date_array[-1])
-<<<<<<< HEAD
-    # Find only requested files that exist remotely
-    date_array = pds.DatetimeIndex(list(set(remote_files.index)
-                                        & set(date_array))).sort_values()
-
-    for date in date_array:
-        # format files for specific dates and download location
-        formatted_remote_loc = remote_location.format(year=date.year,
-                                                      month=date.month,
-                                                      day=date.day,
-                                                      hour=date.hour,
-                                                      min=date.minute,
-                                                      sec=date.second)
-        for fname in remote_files[remote_files.index == date]:
-
-            # This is the path where pysat will save the file
-            saved_local_fname = os.path.join(data_path, fname)
-
-            # perform download
-            try:
-                logger.info(' '.join(('Attempting to download file for',
-                                      date.strftime('%d %B %Y'))))
-                sys.stdout.flush()
-                remote_path = '/'.join((remote_url.strip('/'),
-                                        formatted_remote_loc.strip('/'),
-                                        fname))
-                req = requests.get(remote_path)
-                if req.status_code != 404:
-                    open(saved_local_fname, 'wb').write(req.content)
-                    logger.info('Finished.')
-                else:
-                    logger.info(' '.join(('File not available for',
-                                          date.strftime('%d %B %Y'))))
-            except requests.exceptions.RequestException as exception:
-                logger.info(' '.join((exception, '- File not available for',
-                                      date.strftime('%d %B %Y'))))
-
-            # try:
-            #     logger.info(' '.join(('Attempting to download files for',
-            #                           date.strftime('%d %B %Y'))))
-            #     sys.stdout.flush()
-            #     remote_files = list_remote_files(tag=tag, inst_id=inst_id,
-            #                                      remote_url=remote_url,
-            #                                      supported_tags=supported_tags,
-            #                                      start=date,
-            #                                      stop=date)
-            #
-            #     # Get the files
-            #     i = 0
-            #     n = len(remote_files.values)
-            #     for remote_file in remote_files.values:
-            #         remote_dir = os.path.split(formatted_remote_loc)[0]
-            #         remote_file_path = '/'.join((remote_url.strip('/'),
-            #                                      remote_dir.strip('/'),
-            #                                      remote_file))
-            #         saved_local_fname = os.path.join(data_path, remote_file)
-            #         req = requests.get(remote_file_path)
-            #         if req.status_code != 404:
-            #             open(saved_local_fname, 'wb').write(req.content)
-            #             i += 1
-            #         else:
-            #             logger.info(' '.join(('File not available for',
-            #                                   date.strftime('%d %B %Y'))))
-            #     logger.info('Downloaded {i:} of {n:} files.'.format(i=i, n=n))
-            # except requests.exceptions.RequestException as exception:
-            #     logger.info(' '.join((exception, '- Files not available for',
-            #                           date.strftime('%d %B %Y'))))
-=======
     # Download only requested files that exist remotely
     for date, fname in remote_files.iteritems():
         # format files for specific dates and download location
@@ -314,7 +202,6 @@
         except requests.exceptions.RequestException as exception:
             logger.info(' '.join((exception, '- File not available for',
                                   date.strftime('%d %B %Y'))))
->>>>>>> 2a97e48c
 
 
 def list_remote_files(tag=None, inst_id=None,
@@ -342,11 +229,7 @@
         (default='https://cdaweb.gsfc.nasa.gov')
     supported_tags : dict
         dict of dicts. Keys are supported tag names for download. Value is
-<<<<<<< HEAD
-        a dict with 'dir', 'remote_location', 'local_fname'. Inteded to be
-=======
-        a dict with 'remote_dir', fname'. Inteded to be
->>>>>>> 2a97e48c
+        a dict with 'remote_dir', 'fname'. Inteded to be
         pre-set with functools.partial then assigned to new instrument code.
         (default=None)
     user : string or NoneType
@@ -410,18 +293,11 @@
         raise ValueError('inst_id / tag combo unknown.')
 
     # path to relevant file on CDAWeb
-<<<<<<< HEAD
-    remote_url = remote_url + inst_dict['remote_dir']
-
-    # naming scheme for files on the CDAWeb server
-    format_str = inst_dict['remote_dir'] + inst_dict['fname']
-=======
     remote_url = remote_url
 
     # naming scheme for files on the CDAWeb server
     format_str = '/'.join((inst_dict['remote_dir'].strip('/'),
                            inst_dict['fname']))
->>>>>>> 2a97e48c
 
     # Break string format into path and filename
     dir_split = os.path.split(format_str)
