--- conflicted
+++ resolved
@@ -115,13 +115,8 @@
             fill_attr = self.meta.attr_case_name(fill_attr)
             for key in self.data.columns:
                 if key != 'Epoch':
-<<<<<<< HEAD
-                    idx, = np.where(omni[key] == omni.meta[key, fill_attr][0])
-                    omni[idx, key] = np.nan
-=======
                     idx, = np.where(self[key] == self.meta[key, fill_attr])
                     self[idx, key] = np.nan
->>>>>>> 42ebc26a
     return
 
 
